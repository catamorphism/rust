--- conflicted
+++ resolved
@@ -8,20 +8,11 @@
 export resolve_type_vars_in_expr;
 
 fn resolve_type_vars_in_type(fcx: @fn_ctxt, sp: span, typ: ty::t) ->
-<<<<<<< HEAD
     Option<ty::t> {
     if !ty::type_needs_infer(typ) { return Some(typ); }
     match resolve_type(fcx.infcx, typ, resolve_all | force_all) {
       result::Ok(new_type) => return Some(new_type),
       result::Err(e) => {
-=======
-    option<ty::t> {
-    debug!("resolve_type_vars_in_type: %s", ty_to_str(fcx.tcx(), typ));
-    if !ty::type_needs_infer(typ) { return some(typ); }
-    alt resolve_type(fcx.infcx, typ, resolve_all | force_all) {
-      result::ok(new_type) { return some(new_type); }
-      result::err(e) {
->>>>>>> 14684e71
         if !fcx.ccx.tcx.sess.has_errors() {
             fcx.ccx.tcx.sess.span_err(
                 sp,
