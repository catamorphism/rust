--- conflicted
+++ resolved
@@ -483,19 +483,6 @@
             // determine the `self` of the impl with fresh
             // variables for each parameter:
             let {substs: impl_substs, ty: impl_ty} =
-<<<<<<< HEAD
-                impl_self_ty(self.fcx, self.self_expr, im.did, need_rp);
-
-            let impl_ty = transform_self_type_for_method(
-                self.tcx(), impl_substs.self_r,
-                impl_ty, m.self_type);
-
-            let matches = self.check_type_match(impl_ty, mode);
-            debug!("matches = %?", matches);
-            match matches {
-              result::Err(_) => { /* keep looking */ }
-              result::Ok(_) => {
-=======
                 impl_self_ty(self.fcx, im.did);
 
             let impl_ty = transform_self_type_for_method(self.fcx,
@@ -520,7 +507,6 @@
             alt matches {
               result::err(_) { /* keep looking */ }
               result::ok(_) {
->>>>>>> 14684e71
                 if !self.candidate_impls.contains_key(im.did) {
                     let fty = self.ty_from_did(m.did);
                     self.candidates.push(
@@ -668,47 +654,6 @@
         debug!("write_mty_from_candidate(n_tps_m=%u, fty=%s, entry=%?)",
                cand.n_tps_m,
                self.fcx.infcx.ty_to_str(cand.fty),
-<<<<<<< HEAD
-               cand.entry);
-
-        match cand.mode {
-            subtyping_mode | assignability_mode => {
-                // Make the actual receiver type (cand.self_ty) assignable to
-                // the required receiver type (cand.rcvr_ty).  If this method
-                // is not from an impl, this'll basically be a no-nop.
-                match self.fcx.mk_assignty(self.self_expr, self.borrow_lb,
-                                           cand.self_ty, cand.rcvr_ty) {
-                  result::Ok(_) => (),
-                  result::Err(_) => {
-                    self.tcx().sess.span_bug(
-                        self.expr.span,
-                        fmt!("%s was assignable to %s but now is not?",
-                             self.fcx.infcx.ty_to_str(cand.self_ty),
-                             self.fcx.infcx.ty_to_str(cand.rcvr_ty)));
-                  }
-                }
-            }
-            immutable_reference_mode => {
-                // Borrow as an immutable reference.
-                let region_var = self.fcx.infcx.next_region_var(
-                    self.self_expr.span,
-                    self.self_expr.id);
-                self.fcx.infcx.borrowings.push({expr_id: self.self_expr.id,
-                                                span: self.self_expr.span,
-                                                scope: region_var,
-                                                mutbl: ast::m_imm});
-            }
-            mutable_reference_mode => {
-                // Borrow as a mutable reference.
-                let region_var = self.fcx.infcx.next_region_var(
-                    self.self_expr.span,
-                    self.self_expr.id);
-                self.fcx.infcx.borrowings.push({expr_id: self.self_expr.id,
-                                                span: self.self_expr.span,
-                                                scope: region_var,
-                                                mutbl: ast::m_mutbl});
-            }
-=======
                cand.entry};
 
         // Make the actual receiver type (cand.self_ty) assignable to the
@@ -728,7 +673,6 @@
                      self.fcx.infcx.ty_to_str(cand.self_ty),
                      self.fcx.infcx.ty_to_str(cand.rcvr_ty)});
           }
->>>>>>> 14684e71
         }
 
         // Construct the full set of type parameters for the method,
@@ -757,16 +701,12 @@
         let all_substs = {tps: vec::append(cand.self_substs.tps, m_substs)
                           with cand.self_substs};
 
-<<<<<<< HEAD
-        self.fcx.write_ty_substs(self.node_id, cand.fty, all_substs);
-=======
         #debug("~~~~ all_substs:");
         for all_substs.tps.each() |t| {
             #debug("%s ,", ty_to_str(tcx, t));
         }
 
          self.fcx.write_ty_substs(self.node_id, cand.fty, all_substs);
->>>>>>> 14684e71
 
         return cand.entry;
     }
